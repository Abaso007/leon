/**
 * Action types
 */
<<<<<<< HEAD
import type { ActionParams, IntentObject } from '@/core/brain/types'
=======
import type {
  ActionParams,
  IntentObject,
  SkillAnswerCoreData,
  SkillAnswerOutput
} from '@/core/brain/types'
import type { SkillAnswerConfigSchema } from '@/schemas/skill-schemas'
>>>>>>> d295105f

export type { ActionParams, IntentObject }

export type ActionFunction = (params: ActionParams) => Promise<void>

/**
 * Answer types
 */
export interface Answer {
  key?: string
  widget?: unknown // TODO
  data?: AnswerData
  core?: SkillAnswerCoreData
}
export interface TextAnswer extends Answer {
  key: string
}
export interface WidgetAnswer extends Answer {
  widget: unknown
  key?: string
}
export type AnswerData = Record<string, string | number> | null
export type AnswerInput = TextAnswer | WidgetAnswer
export type AnswerOutput = SkillAnswerOutput
export type AnswerConfig = SkillAnswerConfigSchema<|MERGE_RESOLUTION|>--- conflicted
+++ resolved
@@ -1,9 +1,6 @@
 /**
  * Action types
  */
-<<<<<<< HEAD
-import type { ActionParams, IntentObject } from '@/core/brain/types'
-=======
 import type {
   ActionParams,
   IntentObject,
@@ -11,7 +8,6 @@
   SkillAnswerOutput
 } from '@/core/brain/types'
 import type { SkillAnswerConfigSchema } from '@/schemas/skill-schemas'
->>>>>>> d295105f
 
 export type { ActionParams, IntentObject }
 
