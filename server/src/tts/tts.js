--- conflicted
+++ resolved
@@ -56,13 +56,8 @@
     }
 
     // Dynamically attribute the synthesizer
-<<<<<<< HEAD
-    this.synthesizer = require(`${__dirname}/${this.provider}/synthesizer`) // eslint-disable-line global-require
+    this.synthesizer = require(`${__dirname}/${this.provider}/synthesizer`)
     this.synthesizer.default.init(LANG.getLongCode(this.lang))
-=======
-    this.synthesizer = require(`${__dirname}/${this.provider}/synthesizer`)
-    this.synthesizer.default.init(lang.getLongCode(this.lang))
->>>>>>> 74be62b8
 
     this.onSaved()
 
