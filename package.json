{
  "name": "leon",
  "version": "1.0.0-beta.10+dev",
  "description": "Server, skills and web app of the Leon personal assistant",
  "author": {
    "name": "Louis Grenard",
    "email": "louis@getleon.ai",
    "url": "https://twitter.com/grenlouis"
  },
  "license": "MIT",
  "homepage": "https://getleon.ai",
  "repository": {
    "type": "git",
    "url": "git+https://github.com/leon-ai/leon.git"
  },
  "bugs": {
    "url": "https://github.com/leon-ai/leon/issues"
  },
  "engines": {
    "node": ">=16.0.0",
    "npm": ">=8.0.0"
  },
  "scripts": {
    "lint": "tsx scripts/lint.js",
    "test": "npm run test:json && npm run test:over-http && npm run test:unit && npm run test:e2e",
    "test:unit": "npm run train en && cross-env PIPENV_PIPFILE=bridges/python/src/Pipfile LEON_NODE_ENV=testing jest --forceExit --silent --projects test/unit/unit.jest.json && npm run train",
    "test:e2e": "npm run test:e2e:nlp-modules && npm run test:e2e:modules",
    "test:e2e:modules": "tsx scripts/run-clean-test-dbs.js && npm run train en && cross-env PIPENV_PIPFILE=bridges/python/src/Pipfile LEON_NODE_ENV=testing jest --forceExit --silent --verbose --projects test/e2e/modules/e2e.modules.jest.json && tsx scripts/run-clean-test-dbs.js && npm run train",
    "test:e2e:nlp-modules": "npm run train en && cross-env PIPENV_PIPFILE=bridges/python/src/Pipfile LEON_NODE_ENV=testing jest --forceExit --silent --verbose --setupTestFrameworkScriptFile=./test/paths.setup.js test/e2e/nlp-modules.spec.js && npm run train",
    "test:json": "jest --silent --projects test/json/json.jest.json",
    "test:over-http": "npm run generate:skills-endpoints && npm run train && cross-env PIPENV_PIPFILE=bridges/python/src/Pipfile LEON_NODE_ENV=testing LEON_HOST=http://localhost LEON_PORT=1338 LEON_HTTP_API_KEY=72aeb5ba324580963114481144385d7179c106fc jest --forceExit --silent --verbose --notify=false --bail --collectCoverage=false test/e2e/over-http.spec.js",
    "test:module": "tsx scripts/test-module.js",
    "setup:offline": "tsx scripts/setup-offline/setup-offline.js",
    "setup:offline-stt": "tsx scripts/setup-offline/run-setup-stt.js",
    "setup:offline-tts": "tsx scripts/setup-offline/run-setup-tts.js",
    "setup:offline-hotword": "tsx scripts/setup-offline/run-setup-hotword.js",
    "setup:python-bridge": "tsx scripts/setup/setup-python-dev-env.js python-bridge",
    "setup:tcp-server": "tsx scripts/setup/setup-python-dev-env.js tcp-server",
    "preinstall": "node scripts/setup/preinstall.js",
    "postinstall": "tsx scripts/setup/setup.js",
    "dev:app": "vite --config app/vite.config.js",
    "dev:server": "npm run train && npm run generate:skills-endpoints && cross-env LEON_NODE_ENV=development tsc-watch --noClear --onSuccess \"nodemon\"",
    "dev:server:no-lint": "npm run train && npm run generate:skills-endpoints && cross-env LEON_NODE_ENV=development \"nodemon\"",
    "wake": "cross-env LEON_HOST=http://localhost LEON_PORT=1337 node hotword/index.js",
    "delete-dist:server": "shx rm -rf ./server/dist",
    "clean:python-deps": "shx rm -rf ./bridges/python/src/.venv && npm run postinstall",
    "prepare": "husky install",
    "generate:skills-endpoints": "tsx scripts/generate/run-generate-skills-endpoints.js",
    "generate:http-api-key": "tsx scripts/generate/run-generate-http-api-key.js",
    "generate:json-schemas": "tsx scripts/generate/run-generate-json-schemas.js",
    "build": "npm run build:app && npm run build:server",
    "build:app": "cross-env LEON_NODE_ENV=production tsx scripts/app/run-build-app.js",
    "build:server": "npm run delete-dist:server && npm run train && npm run generate:skills-endpoints && tsc --project tsconfig.json && resolve-tspaths && shx rm -rf server/dist/core server/dist/package.json && shx mv -f server/dist/server/src/* server/dist && shx rm -rf server/dist/server && shx mkdir -p server/dist/tmp",
    "build:nodejs-bridge": "tsx scripts/build-binaries.js nodejs-bridge",
    "build:python-bridge": "tsx scripts/build-binaries.js python-bridge",
    "build:tcp-server": "tsx scripts/build-binaries.js tcp-server",
    "start:tcp-server": "cross-env PIPENV_PIPFILE=tcp_server/src/Pipfile pipenv run python tcp_server/src/main.py",
    "start": "cross-env LEON_NODE_ENV=production node server/dist/pre-check.js && node server/dist/index.js",
    "python-bridge": "cross-env PIPENV_PIPFILE=bridges/python/src/Pipfile pipenv run python bridges/python/src/main.py server/src/intent-object.sample.json",
    "train": "tsx scripts/train/run-train.js",
    "prepare-release": "tsx scripts/release/prepare-release.js",
    "skill-package": "tsx scripts/skill-package.js",
    "pre-release:nodejs-bridge": "tsx scripts/release/pre-release-binaries.js nodejs-bridge",
    "pre-release:python-bridge": "tsx scripts/release/pre-release-binaries.js python-bridge",
    "pre-release:tcp-server": "tsx scripts/release/pre-release-binaries.js tcp-server",
    "check": "tsx scripts/check.js"
  },
  "dependencies": {
    "@ark-ui/react": "0.5.0",
    "@aws-sdk/client-polly": "3.18.0",
    "@fastify/static": "6.12.0",
    "@ffmpeg-installer/ffmpeg": "1.1.0",
    "@ffprobe-installer/ffprobe": "1.4.1",
    "@google-cloud/speech": "4.2.0",
    "@google-cloud/text-to-speech": "3.2.1",
    "@nlpjs/builtin-microsoft": "4.22.7",
    "@nlpjs/core-loader": "4.22.7",
    "@nlpjs/lang-all": "4.22.12",
    "@nlpjs/nlp": "4.22.17",
    "@segment/ajv-human-errors": "2.11.3",
    "@sinclair/typebox": "0.31.23",
    "ajv": "8.12.0",
    "ajv-formats": "2.1.1",
<<<<<<< HEAD
    "archiver": "5.3.1",
    "async": "3.2.4",
    "axios": "1.1.2",
    "classnames": "2.3.2",
=======
    "archiver": "6.0.1",
    "async": "3.2.5",
    "axios": "1.6.2",
>>>>>>> 84b84453
    "cross-env": "7.0.3",
    "dayjs": "1.11.10",
    "dotenv": "16.3.1",
    "execa": "5.1.1",
    "extract-zip": "2.0.1",
    "fastify": "4.24.3",
    "fluent-ffmpeg": "2.1.2",
    "getos": "3.2.1",
    "googleapis": "67.1.1",
    "ibm-watson": "6.1.1",
    "node-wav": "0.0.2",
    "os-name": "4.0.1",
    "pretty-bytes": "5.6.0",
    "pretty-ms": "7.0.1",
    "react": "18.2.0",
    "react-dom": "18.2.0",
    "socket.io": "4.7.2",
    "socket.io-client": "4.7.2",
    "stt": "1.4.0",
    "tree-kill": "1.2.2"
  },
  "devDependencies": {
    "@nlpjs/utils": "4.24.1",
    "@tsconfig/node16": "16.1.1",
    "@tsconfig/strictest": "2.0.2",
    "@types/archiver": "6.0.1",
    "@types/cli-spinner": "0.2.3",
    "@types/fluent-ffmpeg": "2.1.24",
    "@types/getos": "3.0.4",
    "@types/node": "20.9.0",
    "@types/node-wav": "0.0.2",
    "@types/react": "18.2.37",
    "@types/react-dom": "18.2.15",
    "@typescript-eslint/eslint-plugin": "6.11.0",
    "@typescript-eslint/parser": "6.11.0",
    "@vercel/ncc": "0.38.1",
    "@vitejs/plugin-react": "4.1.1",
    "cli-spinner": "0.2.10",
    "eslint": "8.53.0",
    "eslint-config-prettier": "9.0.0",
    "eslint-import-resolver-typescript": "3.6.1",
    "eslint-plugin-import": "npm:eslint-plugin-i@2.29.0",
    "eslint-plugin-unicorn": "49.0.0",
    "git-changelog": "2.0.0",
    "husky": "8.0.3",
    "inquirer": "8.2.3",
    "jest": "27.4.7",
    "jest-canvas-mock": "2.3.1",
    "jest-extended": "2.0.0",
<<<<<<< HEAD
    "json": "10.0.0",
    "lint-staged": "13.0.3",
    "nodemon": "2.0.19",
    "prettier": "2.8.7",
    "resolve-tspaths": "0.8.8",
    "sass": "1.63.6",
    "semver": "7.3.5",
    "shx": "0.3.3",
    "ts-node": "10.9.1",
    "tsc-watch": "6.0.0",
    "tsconfig-paths": "4.1.2",
    "typescript": "5.0.2",
    "vite": "4.3.5"
=======
    "json": "11.0.0",
    "lint-staged": "15.1.0",
    "nodemon": "3.0.1",
    "prettier": "3.1.0",
    "resolve-tspaths": "0.8.17",
    "semver": "7.5.4",
    "shx": "0.3.4",
    "tsc-watch": "6.0.4",
    "tsx": "4.1.2",
    "typescript": "5.2.2",
    "vite": "4.5.0"
>>>>>>> 84b84453
  }
}<|MERGE_RESOLUTION|>--- conflicted
+++ resolved
@@ -81,16 +81,9 @@
     "@sinclair/typebox": "0.31.23",
     "ajv": "8.12.0",
     "ajv-formats": "2.1.1",
-<<<<<<< HEAD
-    "archiver": "5.3.1",
-    "async": "3.2.4",
-    "axios": "1.1.2",
-    "classnames": "2.3.2",
-=======
     "archiver": "6.0.1",
     "async": "3.2.5",
     "axios": "1.6.2",
->>>>>>> 84b84453
     "cross-env": "7.0.3",
     "dayjs": "1.11.10",
     "dotenv": "16.3.1",
@@ -140,21 +133,6 @@
     "jest": "27.4.7",
     "jest-canvas-mock": "2.3.1",
     "jest-extended": "2.0.0",
-<<<<<<< HEAD
-    "json": "10.0.0",
-    "lint-staged": "13.0.3",
-    "nodemon": "2.0.19",
-    "prettier": "2.8.7",
-    "resolve-tspaths": "0.8.8",
-    "sass": "1.63.6",
-    "semver": "7.3.5",
-    "shx": "0.3.3",
-    "ts-node": "10.9.1",
-    "tsc-watch": "6.0.0",
-    "tsconfig-paths": "4.1.2",
-    "typescript": "5.0.2",
-    "vite": "4.3.5"
-=======
     "json": "11.0.0",
     "lint-staged": "15.1.0",
     "nodemon": "3.0.1",
@@ -166,6 +144,5 @@
     "tsx": "4.1.2",
     "typescript": "5.2.2",
     "vite": "4.5.0"
->>>>>>> 84b84453
   }
 }